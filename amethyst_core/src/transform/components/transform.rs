--- conflicted
+++ resolved
@@ -1,17 +1,14 @@
 //! Local transform component.
 use getset::*;
 use serde::{Deserialize, Serialize};
-<<<<<<< HEAD
 use serde_diff::SerdeDiff;
+use simba::scalar::SubsetOf;
 use type_uuid::TypeUuid;
-=======
-use simba::scalar::SubsetOf;
 
 use crate::math::{
     self as na, Isometry3, Matrix4, Quaternion, RealField, Translation3, Unit, UnitQuaternion,
     Vector3,
 };
->>>>>>> c5ecdd08
 
 /// Local position, rotation, and scale (from parent if it exists).
 ///
