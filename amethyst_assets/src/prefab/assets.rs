<<<<<<< HEAD
use atelier_assets::importer as atelier_importer;
=======
use atelier_assets::{importer as atelier_importer, loader::handle::Handle};
>>>>>>> bd5df26f
use atelier_importer::{typetag, SerdeImportable};
use serde::{Deserialize, Serialize};
use type_uuid::TypeUuid;

<<<<<<< HEAD
use crate::{asset::Asset, Handle};
=======
use crate::asset::Asset;
>>>>>>> bd5df26f

/// Cooked Prefab, containing a World with Entities
#[derive(TypeUuid, Serialize, Deserialize, SerdeImportable)]
#[uuid = "5e751ea4-e63b-4192-a008-f5bf8674e45b"]
pub struct Prefab {
    /// contains Legion World and Entity Mappings
    pub(crate) prefab: Option<legion_prefab::CookedPrefab>,
    /// Contains World to cook and references to other prefabs
    pub(crate) raw_prefab: legion_prefab::Prefab,
    /// `None`: dependencies have not been processed yet
    /// `Some(Vec::len())` is 0: There are no dependencies
    pub(crate) dependencies: Option<Vec<Handle<Prefab>>>,
}

// /// Raw prefab type, used to generate the cooked prefab
// #[derive(TypeUuid, Serialize, Deserialize, SerdeImportable)]
// #[uuid = "c77ccda8-f2f0-4a7f-91ef-f38fabc0e6ce"]
// pub struct RawPrefab {
//     /// Contains World to cook and references to other prefabs
//     pub raw_prefab: legion_prefab::Prefab,
//     /// `None`: dependencies have not been processed yet
//     /// `Some(Vec::len())` is 0: There are no dependencies
//     pub(crate) dependencies: Option<Vec<Handle<RawPrefab>>>,
// }

impl Asset for Prefab {
    fn name() -> &'static str {
        "PREFAB"
    }
<<<<<<< HEAD
    type Data = Self;
}

// register_asset_type!(crate; RawPrefab => Prefab; PrefabAssetProcessor);

// #[derive(Default)]
// struct PrefabAssetProcessor;

// impl System<'static> for PrefabAssetProcessor {
//     fn build(&'static mut self) -> Box<dyn ParallelRunnable> {
//         Box::new(
//             SystemBuilder::new("PrefabAssetProcessorSystem")
//                 .read_resource::<ComponentRegistry>()
//                 .write_resource::<ProcessingQueue<RawPrefab>>()
//                 .write_resource::<AssetStorage<Prefab>>()
//                 .build(
//                     move |_, _, (component_registry, processing_queue, prefab_storage), _| {
//                         #[cfg(feature = "profiler")]
//                         profile_scope!("prefab_asset_processor");

//                         processing_queue.process(prefab_storage, |RawPrefab { raw_prefab }| {
//                             let prefab_cook_order = vec![raw_prefab.prefab_id()];
//                             let mut prefab_lookup = HashMap::new();
//                             prefab_lookup.insert(raw_prefab.prefab_id(), &raw_prefab);

//                             let prefab = legion_prefab::cook_prefab(
//                                 component_registry.components(),
//                                 component_registry.components_by_uuid(),
//                                 prefab_cook_order.as_slice(),
//                                 &prefab_lookup,
//                             );

//                             Ok(ProcessingState::Loaded(Prefab { prefab }))
//                         });
//                         prefab_storage.process_custom_drop(|_| {});
//                     },
//                 ),
//         )
//     }
// }
=======
    type Data = RawPrefab;
}
>>>>>>> bd5df26f
<|MERGE_RESOLUTION|>--- conflicted
+++ resolved
@@ -1,17 +1,9 @@
-<<<<<<< HEAD
 use atelier_assets::importer as atelier_importer;
-=======
-use atelier_assets::{importer as atelier_importer, loader::handle::Handle};
->>>>>>> bd5df26f
 use atelier_importer::{typetag, SerdeImportable};
 use serde::{Deserialize, Serialize};
 use type_uuid::TypeUuid;
 
-<<<<<<< HEAD
 use crate::{asset::Asset, Handle};
-=======
-use crate::asset::Asset;
->>>>>>> bd5df26f
 
 /// Cooked Prefab, containing a World with Entities
 #[derive(TypeUuid, Serialize, Deserialize, SerdeImportable)]
@@ -26,63 +18,9 @@
     pub(crate) dependencies: Option<Vec<Handle<Prefab>>>,
 }
 
-// /// Raw prefab type, used to generate the cooked prefab
-// #[derive(TypeUuid, Serialize, Deserialize, SerdeImportable)]
-// #[uuid = "c77ccda8-f2f0-4a7f-91ef-f38fabc0e6ce"]
-// pub struct RawPrefab {
-//     /// Contains World to cook and references to other prefabs
-//     pub raw_prefab: legion_prefab::Prefab,
-//     /// `None`: dependencies have not been processed yet
-//     /// `Some(Vec::len())` is 0: There are no dependencies
-//     pub(crate) dependencies: Option<Vec<Handle<RawPrefab>>>,
-// }
-
 impl Asset for Prefab {
     fn name() -> &'static str {
         "PREFAB"
     }
-<<<<<<< HEAD
     type Data = Self;
-}
-
-// register_asset_type!(crate; RawPrefab => Prefab; PrefabAssetProcessor);
-
-// #[derive(Default)]
-// struct PrefabAssetProcessor;
-
-// impl System<'static> for PrefabAssetProcessor {
-//     fn build(&'static mut self) -> Box<dyn ParallelRunnable> {
-//         Box::new(
-//             SystemBuilder::new("PrefabAssetProcessorSystem")
-//                 .read_resource::<ComponentRegistry>()
-//                 .write_resource::<ProcessingQueue<RawPrefab>>()
-//                 .write_resource::<AssetStorage<Prefab>>()
-//                 .build(
-//                     move |_, _, (component_registry, processing_queue, prefab_storage), _| {
-//                         #[cfg(feature = "profiler")]
-//                         profile_scope!("prefab_asset_processor");
-
-//                         processing_queue.process(prefab_storage, |RawPrefab { raw_prefab }| {
-//                             let prefab_cook_order = vec![raw_prefab.prefab_id()];
-//                             let mut prefab_lookup = HashMap::new();
-//                             prefab_lookup.insert(raw_prefab.prefab_id(), &raw_prefab);
-
-//                             let prefab = legion_prefab::cook_prefab(
-//                                 component_registry.components(),
-//                                 component_registry.components_by_uuid(),
-//                                 prefab_cook_order.as_slice(),
-//                                 &prefab_lookup,
-//                             );
-
-//                             Ok(ProcessingState::Loaded(Prefab { prefab }))
-//                         });
-//                         prefab_storage.process_custom_drop(|_| {});
-//                     },
-//                 ),
-//         )
-//     }
-// }
-=======
-    type Data = RawPrefab;
-}
->>>>>>> bd5df26f
+}