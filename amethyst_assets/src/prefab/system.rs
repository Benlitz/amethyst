use std::collections::HashMap;

use amethyst_core::ecs::{query, Entity, IntoQuery, Resources, World};
<<<<<<< HEAD

use crate::{
    prefab::{ComponentRegistry, Prefab},
    AssetStorage, Handle,
=======
use dashmap::DashMap;

use crate::{
    prefab::{ComponentRegistry, Prefab, RawPrefab},
    AssetStorage, Handle, LoadHandle,
>>>>>>> bd5df26f
};

/// Attaches prefabs to entities that have Handle<Prefab>
/// FIXME: Add a check so that the prefab is only applied once.
pub fn prefab_spawning_tick(world: &mut World, resources: &mut Resources) {
    let component_registry = resources
        .get::<ComponentRegistry>()
        .expect("ComponentRegistry can not be retrieved from ECS Resources");
    let prefab_storage = resources
        .get::<AssetStorage<Prefab>>()
        .expect("AssetStorage<Prefab> can not be retrieved from ECS Resources");

    let mut clone_impl_result = HashMap::default();
    let mut prefab_handle_query = <(Entity, &Handle<Prefab>)>::query();

    let mut prefabs: Vec<(Entity, &legion_prefab::CookedPrefab)> = Vec::new();

    prefab_handle_query.for_each(world, |(entity, handle)| {
        if let Some(Prefab {
            prefab: Some(prefab),
            ..
        }) = prefab_storage.get(handle)
        {
            prefabs.push((*entity, prefab));
        }
    });

    let mut entity_query = <(Entity,)>::query();
    for (entity, prefab) in prefabs.iter() {
        // Spawn the prefab in a new world.
        clone_impl_result.clear();
        if let Some((root_entity,)) = entity_query.iter(&prefab.world).next() {
            clone_impl_result.insert(*root_entity, *entity);
        };
        let mut spawn_impl = component_registry.spawn_clone_impl(&resources, &clone_impl_result);
        world.clone_from(&prefab.world, &query::any(), &mut spawn_impl);
        log::debug!("Spawn {:?}", entity);
    }
}<|MERGE_RESOLUTION|>--- conflicted
+++ resolved
@@ -1,19 +1,10 @@
 use std::collections::HashMap;
-
-use amethyst_core::ecs::{query, Entity, IntoQuery, Resources, World};
-<<<<<<< HEAD
 
 use crate::{
     prefab::{ComponentRegistry, Prefab},
     AssetStorage, Handle,
-=======
-use dashmap::DashMap;
-
-use crate::{
-    prefab::{ComponentRegistry, Prefab, RawPrefab},
-    AssetStorage, Handle, LoadHandle,
->>>>>>> bd5df26f
 };
+use amethyst_core::ecs::{query, Entity, IntoQuery, Resources, World};
 
 /// Attaches prefabs to entities that have Handle<Prefab>
 /// FIXME: Add a check so that the prefab is only applied once.
