//! A home of [RenderingBundle] with it's rendering plugins system and all types directly related to it.

use std::{collections::HashMap, marker::PhantomData};

use amethyst_assets::{register_asset_type, AssetStorage, DefaultProcessor};
use amethyst_core::ecs::*;
use amethyst_error::{format_err, Error};
use rendy::init::Rendy;

use crate::{
    camera::ActiveCamera,
    mtl::{Material, MaterialDefaults},
    rendy::{
        command::QueueId,
        factory::Factory,
        graph::{
            render::{RenderGroupBuilder, RenderPassNodeBuilder, SubpassBuilder},
            GraphBuilder, ImageId, NodeId,
        },
        hal,
        wsi::Surface,
    },
    system::{
<<<<<<< HEAD
        create_default_mat, make_graph_aux_data, render, GraphAuxData, GraphCreator, RenderState,
=======
        create_default_mat, make_graph_aux_data, render, GraphAuxData, GraphCreator,
        MeshProcessorSystem, RenderState, TextureProcessorSystem,
>>>>>>> 69a850b5
    },
    types::{Backend, DefaultBackend, Mesh, Texture},
    SpriteSheet,
};

/// A bundle of systems used for rendering using `Rendy` render graph.
///
/// Provides a mechanism for registering rendering plugins.
/// By itself doesn't render anything, you must use `with_plugin` method
/// to define a set of functionalities you want to use.
///
/// If you need much more control, or you need to deal directly with the render pipeline,
/// it's possible to define a `RenderGraphCreator` as show by the
/// `renderable_custom` example.
#[derive(Debug)]
pub struct RenderingBundle<B: Backend> {
    plugins: Vec<Box<dyn RenderPlugin<B>>>,
}

impl<B: Backend> RenderingBundle<B> {
    /// Create empty `RenderingBundle`. You must register a plugin using
    /// [`with_plugin`] in order to actually display anything.
    pub fn new() -> Self {
        Self {
            plugins: Vec::new(),
        }
    }

    /// Register a [`RenderPlugin`].
    ///
    /// If you want the non-consuming version of this method, see [`add_plugin`].
    pub fn with_plugin(mut self, plugin: impl RenderPlugin<B> + 'static) -> Self {
        self.add_plugin(plugin);
        self
    }

    /// Register a [`RenderPlugin`].
    pub fn add_plugin(&mut self, plugin: impl RenderPlugin<B> + 'static) {
        self.plugins.push(Box::new(plugin));
    }

    fn into_graph_creator(&mut self) -> PluggableRenderGraphCreator<B> {
        PluggableRenderGraphCreator {
            plugins: self.plugins.drain(..).collect(),
        }
    }
}
// FIXME processors for Material and SpriteSheet
register_asset_type!(Material => Material; DefaultProcessor<Material>);
register_asset_type!(SpriteSheet => SpriteSheet; DefaultProcessor<SpriteSheet>);

impl<B: Backend> SystemBundle for RenderingBundle<B> {
    fn load(
        &mut self,
        world: &mut World,
        resources: &mut Resources,
        builder: &mut DispatcherBuilder,
    ) -> Result<(), Error> {
<<<<<<< HEAD
        // resources.insert(AssetStorage::<Mesh>::default());
        // builder.add_system(build_mesh_processor::<B>());

        // resources.insert(AssetStorage::<Texture>::default());
        // builder.add_system(build_texture_processor::<B>());
        // FIXME
        // builder.add_bundle(AssetProcessorSystemBundle::<Material>::default());
        // builder.add_bundle(AssetProcessorSystemBundle::<SpriteSheet>::default());
=======
        resources.insert(AssetStorage::<Mesh>::default());
        builder.add_system(Box::new(MeshProcessorSystem::<B> {
            _marker: PhantomData,
        }));

        resources.insert(AssetStorage::<Texture>::default());
        builder.add_system(Box::new(TextureProcessorSystem::<B> {
            _marker: PhantomData,
        }));

        builder.add_bundle(AssetProcessorSystemBundle::<Material>::default());
        builder.add_bundle(AssetProcessorSystemBundle::<SpriteSheet>::default());
>>>>>>> 69a850b5

        resources.insert(ActiveCamera::default());

        // make sure that all renderer-specific systems run after game code
        //builder.flush(); TODO: flush legion here?

        for plugin in &mut self.plugins {
            plugin.on_build(world, resources, builder)?;
        }

        let config: rendy::factory::Config = Default::default();
        let r: Rendy<DefaultBackend> = rendy::init::Rendy::init(&config).unwrap();

        let queue_id = QueueId {
            family: r.families.family_by_index(0).id(),
            index: 0,
        };

        resources.insert(r.factory);
        resources.insert(queue_id);

        let mat = create_default_mat::<B>(resources);
        resources.insert(MaterialDefaults(mat));

        resources.insert(RenderState {
            graph: None,
            families: r.families,
            graph_creator: self.into_graph_creator(),
        });

        builder.add_thread_local_fn(render::<B, PluggableRenderGraphCreator<B>>);

        Ok(())
    }

    fn unload(&mut self, world: &mut World, resources: &mut Resources) -> Result<(), Error> {
        let mut state = resources
            .remove::<RenderState<B, PluggableRenderGraphCreator<B>>>()
            .unwrap();

        if let Some(graph) = state.graph.take() {
            let mut factory = resources.get_mut::<Factory<B>>().unwrap();
            log::debug!("Dispose graph");

            let aux = make_graph_aux_data(world, resources);
            graph.dispose(&mut factory, &aux);
        }

        log::debug!("Unload resources");
        if let Some(mut storage) = resources.get_mut::<AssetStorage<Mesh>>() {
            storage.unload_all();
        }
        if let Some(mut storage) = resources.get_mut::<AssetStorage<Texture>>() {
            storage.unload_all();
        }

        log::debug!("Drop families");
        drop(state.families);

        Ok(())
    }
}

struct PluggableRenderGraphCreator<B: Backend> {
    plugins: Vec<Box<dyn RenderPlugin<B>>>,
}

impl<B: Backend> GraphCreator<B> for PluggableRenderGraphCreator<B> {
    fn rebuild(&mut self, world: &World, resources: &Resources) -> bool {
        let mut rebuild = false;
        for plugin in self.plugins.iter_mut() {
            rebuild = plugin.should_rebuild(world, resources) || rebuild;
        }
        rebuild
    }

    fn builder(
        &mut self,
        factory: &mut Factory<B>,
        world: &World,
        resources: &Resources,
    ) -> GraphBuilder<B, GraphAuxData> {
        if self.plugins.is_empty() {
            log::warn!("RenderingBundle is configured to display nothing. Use `with_plugin` to add functionality.");
        }

        let mut plan = RenderPlan::new();
        for plugin in self.plugins.iter_mut() {
            plugin
                .on_plan(&mut plan, factory, world, resources)
                .unwrap();
        }
        plan.build(factory).unwrap()
    }
}

/// Basic building block of rendering in [RenderingBundle].
///
/// Can be used to register rendering-related systems to the dispatcher,
/// building render graph by registering render targets, adding [RenderableAction]s to them
/// and signalling when the graph has to be rebuild.
pub trait RenderPlugin<B: Backend>: std::fmt::Debug {
    /// Hook for adding systems and bundles to the dispatcher.
    fn on_build(
        &mut self,
        _world: &mut World,
        _resources: &mut Resources,
        _builder: &mut DispatcherBuilder,
    ) -> Result<(), Error> {
        Ok(())
    }

    /// Hook for providing triggers to rebuild the render graph.
    fn should_rebuild(&mut self, _world: &World, _resources: &Resources) -> bool {
        false
    }

    /// Hook for extending the rendering plan.
    fn on_plan(
        &mut self,
        plan: &mut RenderPlan<B>,
        factory: &mut Factory<B>,
        world: &World,
        resources: &Resources,
    ) -> Result<(), Error>;
}

/// Builder of a rendering plan for specified target.
#[derive(Debug)]
pub struct RenderPlan<B: Backend> {
    targets: HashMap<Target, TargetPlan<B>>,
    roots: Vec<Target>,
}

impl<B: Backend> RenderPlan<B> {
    fn new() -> Self {
        Self {
            targets: Default::default(),
            roots: vec![],
        }
    }

    /// Mark render target as root. Root render targets are always
    /// evaluated, even if nothing depends on them.
    pub fn add_root(&mut self, target: Target) {
        if !self.roots.contains(&target) {
            self.roots.push(target);
        }
    }

    /// Define a render target with predefined set of outputs.
    pub fn define_pass(
        &mut self,
        target: Target,
        outputs: TargetPlanOutputs<B>,
    ) -> Result<(), Error> {
        let target_plan = self
            .targets
            .entry(target)
            .or_insert_with(|| TargetPlan::new(target));

        target_plan.set_outputs(outputs)?;

        Ok(())
    }

    /// Extend the rendering plan of a render target. Target can be defined in other plugins.
    /// The closure is evaluated only if the target contributes to the rendering result, e.g.
    /// is rendered to a window or is a dependency of other evaluated target.
    pub fn extend_target(
        &mut self,
        target: Target,
        closure: impl FnOnce(&mut TargetPlanContext<'_, B>) -> Result<(), Error> + 'static,
    ) {
        let target_plan = self
            .targets
            .entry(target)
            .or_insert_with(|| TargetPlan::new(target));
        target_plan.add_extension(Box::new(closure));
    }

    fn build(self, factory: &Factory<B>) -> Result<GraphBuilder<B, GraphAuxData>, Error> {
        let mut ctx = PlanContext {
            target_metadata: self
                .targets
                .iter()
                .filter_map(|(k, t)| unsafe { t.metadata(factory.physical()) }.map(|m| (*k, m)))
                .collect(),
            targets: self.targets,
            passes: Default::default(),
            outputs: Default::default(),
            graph_builder: GraphBuilder::new(),
        };

        for target in self.roots {
            ctx.evaluate_target(target)?;
        }

        Ok(ctx.graph_builder)
    }
}

#[derive(Debug)]
enum EvaluationState {
    Evaluating,
    Built(NodeId),
}

impl EvaluationState {
    fn node(&self) -> Option<NodeId> {
        match self {
            EvaluationState::Built(node) => Some(*node),
            _ => None,
        }
    }

    fn is_built(&self) -> bool {
        self.node().is_some()
    }
}

/// Metadata for a planned render target.
/// Defines effective size and layer count that target's renderpass will operate on.
#[derive(Debug, Clone, Copy)]
pub struct TargetMetadata {
    width: u32,
    height: u32,
    layers: u16,
}

#[derive(Debug)]
struct PlanContext<B: Backend> {
    targets: HashMap<Target, TargetPlan<B>>,
    target_metadata: HashMap<Target, TargetMetadata>,
    passes: HashMap<Target, EvaluationState>,
    outputs: HashMap<TargetImage, ImageId>,
    graph_builder: GraphBuilder<B, GraphAuxData>,
}

impl<B: Backend> PlanContext<B> {
    pub fn mark_evaluating(&mut self, target: Target) -> Result<(), Error> {
        match self.passes.get(&target) {
            None => {},
            Some(EvaluationState::Evaluating) => return Err(format_err!("Trying to evaluate {:?} render plan that is already evaluating. Circular dependency detected.", target)),
            // this case is not a soft runtime error, as this should never be allowed by the API.
            Some(EvaluationState::Built(_)) => panic!("Trying to reevaluate a render plan for {:?}.", target),
        };
        self.passes.insert(target, EvaluationState::Evaluating);
        Ok(())
    }

    fn evaluate_target(&mut self, target: Target) -> Result<(), Error> {
        // prevent evaluation of roots that were accessed recursively or undefined
        if let Some(pass) = self.targets.remove(&target) {
            pass.evaluate(self)?;
        }
        Ok(())
    }

    fn submit_pass(
        &mut self,
        target: Target,
        pass: RenderPassNodeBuilder<B, GraphAuxData>,
    ) -> Result<(), Error> {
        match self.passes.get(&target) {
            None => {}
            Some(EvaluationState::Evaluating) => {}
            // this case is not a soft runtime error, as this should never be allowed by the API.
            Some(EvaluationState::Built(_)) => panic!(
                "Trying to resubmit a render pass for {:?}. This is a RenderingBundle bug.",
                target
            ),
        };
        let node = self.graph_builder.add_node(pass);
        self.passes.insert(target, EvaluationState::Built(node));
        Ok(())
    }

    fn get_pass_node_raw(&self, target: Target) -> Option<NodeId> {
        self.passes.get(&target).and_then(|p| p.node())
    }

    pub fn get_node(&mut self, target: Target) -> Result<NodeId, Error> {
        match self.get_pass_node_raw(target) {
            Some(node) => Ok(node),
            None => {
                self.evaluate_target(target)?;
                Ok(self
                    .passes
                    .get(&target)
                    .and_then(|p| p.node())
                    .expect("Just built"))
            }
        }
    }

    pub fn target_metadata(&self, target: Target) -> Option<TargetMetadata> {
        self.target_metadata.get(&target).copied()
    }

    fn get_image(&mut self, image_ref: TargetImage) -> Result<ImageId, Error> {
        self.try_get_image(image_ref)?.ok_or_else(|| {
            format_err!(
                "Output image {:?} is not registered by the target.",
                image_ref
            )
        })
    }

    fn try_get_image(&mut self, image_ref: TargetImage) -> Result<Option<ImageId>, Error> {
        if !self
            .passes
            .get(&image_ref.target())
            .map_or(false, |t| t.is_built())
        {
            self.evaluate_target(image_ref.target())?;
        }
        Ok(self.outputs.get(&image_ref).cloned())
    }

    fn register_output(&mut self, output: TargetImage, image: ImageId) -> Result<(), Error> {
        if self.outputs.contains_key(&output) {
            return Err(format_err!(
                "Trying to register already registered output image {:?}",
                output
            ));
        }
        self.outputs.insert(output, image);
        Ok(())
    }

    pub fn graph(&mut self) -> &mut GraphBuilder<B, GraphAuxData> {
        &mut self.graph_builder
    }

    pub fn create_image(&mut self, options: ImageOptions) -> ImageId {
        self.graph_builder
            .create_image(options.kind, options.levels, options.format, options.clear)
    }
}

/// A planning context focused on specific render target.
#[derive(Debug)]
pub struct TargetPlanContext<'a, B: Backend> {
    plan_context: &'a mut PlanContext<B>,
    key: Target,
    colors: usize,
    depth: bool,
    actions: Vec<(i32, RenderableAction<B>)>,
    deps: Vec<NodeId>,
}

impl<'a, B: Backend> TargetPlanContext<'a, B> {
    /// Add new action to render target in defined order.
    pub fn add(&mut self, order: impl Into<i32>, action: impl IntoAction<B>) -> Result<(), Error> {
        let action = action.into();

        if self.colors != action.colors() {
            return Err(format_err!(
                "Trying to add render action with {} colors to target {:?} that expects {} colors.",
                action.colors(),
                self.key,
                self.colors,
            ));
        }
        if self.depth != action.depth() {
            return Err(format_err!(
                "Trying to add render action with depth '{}' to target {:?} that expects depth '{}'.",
                action.depth(),
                self.key,
                self.depth,
            ));
        }

        self.actions.push((order.into(), action));
        Ok(())
    }

    /// Get number of color outputs of current render target.
    pub fn colors(&self) -> usize {
        self.colors
    }

    /// Check if current render target has a depth output.
    pub fn depth(&self) -> bool {
        self.depth
    }

    /// Retrieve an image produced by other render target.
    ///
    /// Results in an error if such image doesn't exist or
    /// retreiving it would result in a dependency cycle.
    pub fn get_image(&mut self, image: TargetImage) -> Result<ImageId, Error> {
        self.plan_context.get_image(image).map(|i| {
            let node = self
                .plan_context
                .get_pass_node_raw(image.target())
                .expect("Image without target node");
            self.add_dep(node);
            i
        })
    }
    /// Retrieve an image produced by other render target.
    /// Returns `None` when such image isn't registered.
    ///
    /// Results in an error if retreiving it would result in a dependency cycle.
    pub fn try_get_image(&mut self, image: TargetImage) -> Result<Option<ImageId>, Error> {
        self.plan_context.try_get_image(image).map(|i| {
            i.map(|i| {
                let node = self
                    .plan_context
                    .get_pass_node_raw(image.target())
                    .expect("Image without target node");
                self.add_dep(node);
                i
            })
        })
    }

    /// Add explicit dependency on another node.
    ///
    /// This is done automatically when you use `get_image`.
    pub fn add_dep(&mut self, node: NodeId) {
        if !self.deps.contains(&node) {
            self.deps.push(node);
        }
    }

    /// Access underlying rendy's GraphBuilder directly.
    /// This is useful for adding custom rendering nodes
    /// that are not just standard graphics render passes,
    /// e.g. for compute dispatch.
    pub fn graph(&mut self) -> &mut GraphBuilder<B, GraphAuxData> {
        self.plan_context.graph()
    }

    /// Retrieve render target metadata, e.g. size.
    pub fn target_metadata(&self, target: Target) -> Option<TargetMetadata> {
        self.plan_context.target_metadata(target)
    }

    /// Access computed NodeId of render target.
    pub fn get_node(&mut self, target: Target) -> Result<NodeId, Error> {
        self.plan_context.get_node(target)
    }
}

/// An identifier for output image of specific render target.
#[derive(Debug, Clone, Copy, Hash, PartialEq, Eq)]
pub enum TargetImage {
    /// Select target color output with given index.
    Color(Target, usize),
    /// Select target depth output.
    Depth(Target),
}

impl TargetImage {
    /// Retrieve target identifier for this image
    pub fn target(&self) -> Target {
        match self {
            TargetImage::Color(target, _) => *target,
            TargetImage::Depth(target) => *target,
        }
    }
}

/// Set of options required to create an image node in render graph.
#[derive(Debug, Clone)]
pub struct ImageOptions {
    /// Image kind and size
    pub kind: hal::image::Kind,
    /// Number of mipmap levels
    pub levels: hal::image::Level,
    /// Image format
    pub format: hal::format::Format,
    /// Clear operation performed once per frame.
    pub clear: Option<hal::command::ClearValue>,
}

/// Definition of render target color output image.
#[derive(Debug)]
pub enum OutputColor<B: Backend> {
    /// Render to image with specified options
    Image(ImageOptions),
    /// Render directly to a window surface.
    Surface(Surface<B>, Option<hal::command::ClearValue>),
}

/// Definition for set of outputs for a given render target.
#[derive(Debug)]
pub struct TargetPlanOutputs<B: Backend> {
    /// List of target color outputs with options
    pub colors: Vec<OutputColor<B>>,
    /// Settings for optional depth output
    pub depth: Option<ImageOptions>,
}

#[derive(derivative::Derivative)]
#[derivative(Debug(bound = ""))]
struct TargetPlan<B: Backend> {
    key: Target,
    #[derivative(Debug = "ignore")]
    extensions: Vec<Box<dyn FnOnce(&mut TargetPlanContext<'_, B>) -> Result<(), Error> + 'static>>,
    outputs: Option<TargetPlanOutputs<B>>,
}

impl<B: Backend> TargetPlan<B> {
    fn new(key: Target) -> Self {
        Self {
            key,
            extensions: vec![],
            outputs: None,
        }
    }

    // safety:
    // * `physical_device` must be created from same `Instance` as the `Surface` present in output
    unsafe fn metadata(&self, physical_device: &B::PhysicalDevice) -> Option<TargetMetadata> {
        self.outputs
            .as_ref()
            .map(|TargetPlanOutputs { colors, depth }| {
                use std::cmp::min;
                let mut framebuffer_width = u32::max_value();
                let mut framebuffer_height = u32::max_value();
                let mut framebuffer_layers = u16::max_value();

                for color in colors {
                    match color {
                        OutputColor::Surface(surface, _) => {
                            if let Some(extent) = surface.extent(physical_device) {
                                framebuffer_width = min(framebuffer_width, extent.width);
                                framebuffer_height = min(framebuffer_height, extent.height);
                                framebuffer_layers = min(framebuffer_layers, 1);
                            } else {
                                // Window was just closed, using size of 1 is the least bad option
                                // to default to. The output won't be used, things won't crash and
                                // graph is either going to be destroyed or rebuilt next frame.
                                framebuffer_width = min(framebuffer_width, 1);
                                framebuffer_height = min(framebuffer_height, 1);
                            }
                            framebuffer_layers = min(framebuffer_layers, 1);
                        }
                        OutputColor::Image(options) => {
                            let extent = options.kind.extent();
                            framebuffer_width = min(framebuffer_width, extent.width);
                            framebuffer_height = min(framebuffer_height, extent.height);
                            framebuffer_layers = min(framebuffer_layers, options.kind.num_layers());
                        }
                    };
                }
                if let Some(options) = depth {
                    let extent = options.kind.extent();
                    framebuffer_width = min(framebuffer_width, extent.width);
                    framebuffer_height = min(framebuffer_height, extent.height);
                    framebuffer_layers = min(framebuffer_layers, options.kind.num_layers());
                }
                TargetMetadata {
                    width: framebuffer_width,
                    height: framebuffer_height,
                    layers: framebuffer_layers,
                }
            })
    }

    fn set_outputs(&mut self, outputs: TargetPlanOutputs<B>) -> Result<(), Error> {
        if self.outputs.is_some() {
            return Err(format_err!("Target {:?} already defined.", self.key));
        }
        self.outputs.replace(outputs);
        Ok(())
    }

    fn add_extension(
        &mut self,
        extension: Box<dyn FnOnce(&mut TargetPlanContext<'_, B>) -> Result<(), Error> + 'static>,
    ) {
        self.extensions.push(extension);
    }

    fn evaluate(self, ctx: &mut PlanContext<B>) -> Result<(), Error> {
        if self.outputs.is_none() {
            return Err(format_err!(
                "Trying to evaluate not fully defined pass {:?}. Missing `define_pass` call.",
                self.key
            ));
        }
        let mut outputs = self.outputs.unwrap();
        let suggested_extent = {
            let metadata = ctx.target_metadata(self.key).unwrap();
            hal::window::Extent2D {
                width: metadata.width,
                height: metadata.height,
            }
        };

        ctx.mark_evaluating(self.key)?;

        let mut target_ctx = TargetPlanContext {
            plan_context: ctx,
            key: self.key,
            actions: vec![],
            colors: outputs.colors.len(),
            depth: outputs.depth.is_some(),
            deps: vec![],
        };

        for extension in self.extensions {
            extension(&mut target_ctx)?;
        }

        let TargetPlanContext {
            mut actions, deps, ..
        } = target_ctx;

        let mut subpass = SubpassBuilder::new();
        let mut pass = RenderPassNodeBuilder::new();

        actions.sort_by_key(|a| a.0);
        for action in actions.drain(..).map(|a| a.1) {
            match action {
                RenderableAction::RenderGroup(group) => {
                    subpass.add_dyn_group(group);
                }
            }
        }

        for (i, color) in outputs.colors.drain(..).enumerate() {
            match color {
                OutputColor::Surface(surface, clear) => {
                    subpass.add_color_surface();
                    pass.add_surface(surface, suggested_extent, clear);
                }
                OutputColor::Image(opts) => {
                    let node = ctx.create_image(opts);
                    ctx.register_output(TargetImage::Color(self.key, i), node)?;
                    subpass.add_color(node);
                }
            }
        }

        if let Some(opts) = outputs.depth {
            let node = ctx.create_image(opts);
            ctx.register_output(TargetImage::Depth(self.key), node)?;
            subpass.set_depth_stencil(node);
        }

        for node in deps {
            subpass.add_dependency(node);
        }

        pass.add_subpass(subpass);
        ctx.submit_pass(self.key, pass)?;
        Ok(())
    }
}

/// An action that represents a single transformation to the
/// render graph, e.g. addition of single render group.
///
/// TODO: more actions needed for e.g. splitting pass into subpasses.
#[derive(Debug)]
pub enum RenderableAction<B: Backend> {
    /// Register single render group for evaluation during target rendering
    RenderGroup(Box<dyn RenderGroupBuilder<B, GraphAuxData>>),
}

impl<B: Backend> RenderableAction<B> {
    fn colors(&self) -> usize {
        match self {
            RenderableAction::RenderGroup(g) => g.colors(),
        }
    }

    fn depth(&self) -> bool {
        match self {
            RenderableAction::RenderGroup(g) => g.depth(),
        }
    }
}

/// Trait for easy conversion of various types into `RenderableAction` shell.
pub trait IntoAction<B: Backend> {
    /// Convert to `RenderableAction`.
    fn into(self) -> RenderableAction<B>;
}

impl<B: Backend, G: RenderGroupBuilder<B, GraphAuxData> + 'static> IntoAction<B> for G {
    fn into(self) -> RenderableAction<B> {
        RenderableAction::RenderGroup(Box::new(self))
    }
}

/// Collection of predefined constants for action ordering in the builtin targets.
/// Two actions with the same order will be applied in their insertion order.
/// The list is provided mostly as a comparison point. If you can't find the exact
/// ordering you need, provide custom `i32` that fits into the right place.
///
/// Modules that provide custom render plugins using their own orders should export
/// similar enum with ordering they have added.
#[derive(Debug)]
#[repr(i32)]
pub enum RenderOrder {
    /// register before all opaques
    BeforeOpaque = 90,
    /// register for rendering opaque objects
    Opaque = 100,
    /// register after rendering opaque objects
    AfterOpaque = 110,
    /// register before rendering transparent objects
    BeforeTransparent = 190,
    /// register for rendering transparent objects
    Transparent = 200,
    /// register after rendering transparent objects
    AfterTransparent = 210,
    /// register as post effect in linear color space
    LinearPostEffects = 300,
    /// register as tonemapping step
    ToneMap = 400,
    /// register as post effect in display color space
    DisplayPostEffects = 500,
    /// register as overlay on final render
    Overlay = 600,
}

impl Into<i32> for RenderOrder {
    fn into(self) -> i32 {
        self as i32
    }
}

/// An identifier for render target used in render plugins.
/// Predefined targets are part of default rendering flow
/// used by builtin amethyst render plugins, but the list
/// can be arbitrarily extended for custom usage in user
/// plugins using custom str identifiers.
#[derive(Debug, Clone, Copy, PartialEq, Eq, Hash)]
pub enum Target {
    /// Default render target for most operations.
    /// Usually the one that gets presented to the window.
    Main,
    /// Render target for shadow mapping.
    /// Builtin plugins use cascaded shadow maps.
    ShadowMap,
    /// Custom render target identifier.
    Custom(&'static str),
}

impl Default for Target {
    fn default() -> Target {
        Target::Main
    }
}

#[cfg(test)]
mod tests {
    use hal::{
        command::{ClearDepthStencil, ClearValue},
        format::Format,
    };
    use winit::{event_loop::EventLoop, window::WindowBuilder};

    use super::*;
    use crate::{
        rendy::{
            command::QueueId,
            graph::{
                render::{RenderGroup, RenderGroupDesc},
                GraphContext, NodeBuffer, NodeImage,
            },
        },
        types::{Backend, DefaultBackend},
    };

    #[derive(Debug)]
    struct TestGroup1;
    #[derive(Debug)]
    struct TestGroup2;

    impl<B: Backend, T> RenderGroupDesc<B, T> for TestGroup1 {
        fn build(
            self,
            ctx: &GraphContext<B>,
            factory: &mut Factory<B>,
            queue: QueueId,
            aux: &T,
            framebuffer_width: u32,
            framebuffer_height: u32,
            subpass: hal::pass::Subpass<'_, B>,
            buffers: Vec<NodeBuffer>,
            images: Vec<NodeImage>,
        ) -> Result<Box<dyn RenderGroup<B, T>>, hal::pso::CreationError> {
            unimplemented!()
        }
    }
    impl<B: Backend, T> RenderGroupDesc<B, T> for TestGroup2 {
        fn build(
            self,
            ctx: &GraphContext<B>,
            factory: &mut Factory<B>,
            queue: QueueId,
            aux: &T,
            framebuffer_width: u32,
            framebuffer_height: u32,
            subpass: hal::pass::Subpass<'_, B>,
            buffers: Vec<NodeBuffer>,
            images: Vec<NodeImage>,
        ) -> Result<Box<dyn RenderGroup<B, T>>, hal::pso::CreationError> {
            unimplemented!()
        }
    }

    #[test]
    #[ignore] // CI can't run tests requiring actual backend
    fn main_pass_color_image_plan() {
        let config: rendy::factory::Config = Default::default();
        let factory: Factory<DefaultBackend> = rendy::init::Rendy::init(&config).unwrap().factory;
        let mut plan = RenderPlan::<DefaultBackend>::new();

        plan.extend_target(Target::Main, |ctx| {
            ctx.add(RenderOrder::Transparent, TestGroup1.builder())?;
            ctx.add(RenderOrder::Opaque, TestGroup2.builder())?;
            Ok(())
        });

        let kind = crate::Kind::D2(1920, 1080, 1, 1);
        plan.add_root(Target::Main);
        plan.define_pass(
            Target::Main,
            TargetPlanOutputs {
                colors: vec![OutputColor::Image(ImageOptions {
                    kind,
                    levels: 1,
                    format: Format::Rgb8Unorm,
                    clear: None,
                })],
                depth: Some(ImageOptions {
                    kind,
                    levels: 1,
                    format: Format::D32Sfloat,
                    clear: Some(ClearValue {
                        depth_stencil: ClearDepthStencil {
                            depth: 0.0,
                            stencil: 0,
                        },
                    }),
                }),
            },
        )
        .unwrap();

        let planned_graph = plan.build(&factory).unwrap();

        let mut manual_graph = GraphBuilder::<DefaultBackend, World>::new();
        let color = manual_graph.create_image(kind, 1, Format::Rgb8Unorm, None);
        let depth = manual_graph.create_image(
            kind,
            1,
            Format::D32Sfloat,
            Some(ClearValue {
                depth_stencil: ClearDepthStencil {
                    depth: 0.0,
                    stencil: 0,
                },
            }),
        );
        manual_graph.add_node(
            RenderPassNodeBuilder::new().with_subpass(
                SubpassBuilder::new()
                    .with_group(TestGroup2.builder())
                    .with_group(TestGroup1.builder())
                    .with_color(color)
                    .with_depth_stencil(depth),
            ),
        );

        assert_eq!(
            format!("{:?}", planned_graph),
            format!("{:?}", manual_graph)
        );
    }

    #[test]
    #[ignore] // CI can't run tests requiring actual backend
    #[cfg(feature = "window")]
    fn main_pass_surface_plan() {
        let ev_loop = EventLoop::new();
        let mut window_builder = WindowBuilder::new();
        window_builder.window.visible = false;
        let window = window_builder.build(&ev_loop).unwrap();

        let size = window.inner_size();
        let window_kind = crate::Kind::D2(size.width as u32, size.height as u32, 1, 1);

        let config: rendy::factory::Config = Default::default();
        let mut factory: Factory<DefaultBackend> =
            rendy::init::Rendy::init(&config).unwrap().factory;
        let mut plan = RenderPlan::<DefaultBackend>::new();

        let surface1 = factory.create_surface(&window).unwrap();
        let surface2 = factory.create_surface(&window).unwrap();

        plan.extend_target(Target::Main, |ctx| {
            ctx.add(RenderOrder::Opaque, TestGroup2.builder())?;
            Ok(())
        });

        plan.add_root(Target::Main);
        plan.define_pass(
            Target::Main,
            TargetPlanOutputs {
                colors: vec![OutputColor::Surface(surface1, None)],
                depth: Some(ImageOptions {
                    kind: window_kind,
                    levels: 1,
                    format: Format::D32Sfloat,
                    clear: Some(ClearValue {
                        depth_stencil: ClearDepthStencil {
                            depth: 0.0,
                            stencil: 0,
                        },
                    }),
                }),
            },
        )
        .unwrap();

        plan.extend_target(Target::Main, |ctx| {
            ctx.add(RenderOrder::Transparent, TestGroup1.builder())?;
            Ok(())
        });

        let planned_graph = plan.build(&factory).unwrap();

        let mut manual_graph = GraphBuilder::<DefaultBackend, World>::new();
        let depth = manual_graph.create_image(
            window_kind,
            1,
            Format::D32Sfloat,
            Some(ClearValue {
                depth_stencil: ClearDepthStencil {
                    depth: 0.0,
                    stencil: 0,
                },
            }),
        );
        manual_graph.add_node(
            RenderPassNodeBuilder::new()
                .with_subpass(
                    SubpassBuilder::new()
                        .with_group(TestGroup2.builder())
                        .with_group(TestGroup1.builder())
                        .with_color_surface()
                        .with_depth_stencil(depth),
                )
                .with_surface(
                    surface2,
                    hal::window::Extent2D {
                        width: 1,
                        height: 1,
                    },
                    None,
                ),
        );

        assert_eq!(
            format!("{:?}", planned_graph),
            format!("{:?}", manual_graph)
        );
    }
}<|MERGE_RESOLUTION|>--- conflicted
+++ resolved
@@ -2,7 +2,7 @@
 
 use std::{collections::HashMap, marker::PhantomData};
 
-use amethyst_assets::{register_asset_type, AssetStorage, DefaultProcessor};
+use amethyst_assets::{register_asset_type, AssetProcessorSystem, AssetStorage};
 use amethyst_core::ecs::*;
 use amethyst_error::{format_err, Error};
 use rendy::init::Rendy;
@@ -21,12 +21,7 @@
         wsi::Surface,
     },
     system::{
-<<<<<<< HEAD
         create_default_mat, make_graph_aux_data, render, GraphAuxData, GraphCreator, RenderState,
-=======
-        create_default_mat, make_graph_aux_data, render, GraphAuxData, GraphCreator,
-        MeshProcessorSystem, RenderState, TextureProcessorSystem,
->>>>>>> 69a850b5
     },
     types::{Backend, DefaultBackend, Mesh, Texture},
     SpriteSheet,
@@ -74,9 +69,9 @@
         }
     }
 }
-// FIXME processors for Material and SpriteSheet
-register_asset_type!(Material => Material; DefaultProcessor<Material>);
-register_asset_type!(SpriteSheet => SpriteSheet; DefaultProcessor<SpriteSheet>);
+
+register_asset_type!(Material => Material; AssetProcessorSystem<Material>);
+register_asset_type!(SpriteSheet => SpriteSheet; AssetProcessorSystem<SpriteSheet>);
 
 impl<B: Backend> SystemBundle for RenderingBundle<B> {
     fn load(
@@ -85,33 +80,9 @@
         resources: &mut Resources,
         builder: &mut DispatcherBuilder,
     ) -> Result<(), Error> {
-<<<<<<< HEAD
-        // resources.insert(AssetStorage::<Mesh>::default());
-        // builder.add_system(build_mesh_processor::<B>());
-
-        // resources.insert(AssetStorage::<Texture>::default());
-        // builder.add_system(build_texture_processor::<B>());
-        // FIXME
-        // builder.add_bundle(AssetProcessorSystemBundle::<Material>::default());
-        // builder.add_bundle(AssetProcessorSystemBundle::<SpriteSheet>::default());
-=======
-        resources.insert(AssetStorage::<Mesh>::default());
-        builder.add_system(Box::new(MeshProcessorSystem::<B> {
-            _marker: PhantomData,
-        }));
-
-        resources.insert(AssetStorage::<Texture>::default());
-        builder.add_system(Box::new(TextureProcessorSystem::<B> {
-            _marker: PhantomData,
-        }));
-
-        builder.add_bundle(AssetProcessorSystemBundle::<Material>::default());
-        builder.add_bundle(AssetProcessorSystemBundle::<SpriteSheet>::default());
->>>>>>> 69a850b5
-
         resources.insert(ActiveCamera::default());
 
-        // make sure that all renderer-specific systems run after game code
+        // TODO: make sure that all renderer-specific systems run after game code
         //builder.flush(); TODO: flush legion here?
 
         for plugin in &mut self.plugins {
