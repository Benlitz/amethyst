--- conflicted
+++ resolved
@@ -23,17 +23,10 @@
 proc-macro-crate = "0.1"
 
 [dev-dependencies]
-<<<<<<< HEAD
-amethyst_core = { path = "../amethyst_core", version = "0.10.0" }
-amethyst_assets = { path = "../amethyst_assets", version = "0.11.0" }
-amethyst_error = { path = "../amethyst_error", version = "0.5.0" }
-#amethyst_test = { path = "../amethyst_test", version = "0.6.0" }
-=======
 amethyst_core = { path = "../amethyst_core", version = "0.15.3" }
 amethyst_assets = { path = "../amethyst_assets", version = "0.15.3" }
 amethyst_error = { path = "../amethyst_error", version = "0.15.3" }
-amethyst_test = { path = "../amethyst_test", version = "0.15.3" }
->>>>>>> d31c82cc
+#amethyst_test = { path = "../amethyst_test", version = "0.15.3" }
 
 [lib]
 name = "amethyst_derive"
