--- conflicted
+++ resolved
@@ -14,20 +14,13 @@
 
 ### Changed
 
-<<<<<<< HEAD
+- Upgraded from `rayon 1.3.0` to `rayon 1.4.0`, drastically decreasing idle CPU usage in some situations ([#2489])
 - Make `TextEditingPrefab` public ([#2492])
 
 ### Fixed
 
+[#2489]: https://github.com/amethyst/amethyst/pull/2489
 [#2492]: https://github.com/amethyst/amethyst/pull/2492
-=======
-- Upgraded from `rayon 1.3.0` to `rayon 1.4.0`, drastically decreasing idle CPU usage in some situations ([#2489])
-
-### Fixed
-
-
-[#2489]: https://github.com/amethyst/amethyst/pull/2489
->>>>>>> 4ebb864d
 
 ## [0.15.3] - 2020-08-22
 
