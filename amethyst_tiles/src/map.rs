--- conflicted
+++ resolved
@@ -303,15 +303,6 @@
         tile_dimensions.z as f32,
     );
 
-<<<<<<< HEAD
-    let half_dimensions = Vector3::new(
-        -1.0 * (map_dimensions.x as f32 / 2.0) + 0.5,
-        map_dimensions.y as f32 / 2.0 - 0.5,
-        0.0,
-    );
-
-    Matrix4::new_translation(&half_dimensions).append_nonuniform_scaling(&tile_dimensions)
-=======
     if let Tiling::Rectangular = tiling {
         let half_dimensions = Vector3::new(
             -1.0 * (map_dimensions.x as f32 / 2.0) + 0.5,
@@ -335,7 +326,6 @@
         return (Matrix4::new_translation(&half_dimensions) * iso_matrix)
             .append_nonuniform_scaling(&tile_dimensions);
     }
->>>>>>> b9c15fda
 }
 
 #[allow(clippy::cast_precision_loss)]
