--- conflicted
+++ resolved
@@ -4,12 +4,8 @@
 use amethyst::ecs::prelude::{Component, DenseVecStorage};
 use amethyst::prelude::*;
 use amethyst::renderer::{
-<<<<<<< HEAD
-    Camera, PngFormat, Projection, Sprite, Texture, TextureHandle, WithSpriteRender,
-=======
-    Camera, Event, MaterialTextureSet, PngFormat, Projection, Sprite, SpriteRender, SpriteSheet,
-    SpriteSheetHandle, Texture, TextureCoordinates, VirtualKeyCode,
->>>>>>> 44c87a51
+    Camera, MaterialTextureSet, PngFormat, Projection, Sprite, SpriteRender, SpriteSheet,
+    SpriteSheetHandle, Texture, TextureCoordinates,
 };
 
 const ARENA_HEIGHT: f32 = 100.0;
