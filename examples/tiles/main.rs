use amethyst::{
    assets::{AssetStorage, Loader},
    core::{
        math::{Point3, Vector2, Vector3},
        Named, Parent, Time, Transform, TransformBundle,
    },
    ecs::{
        Component, Entities, Entity, Join, LazyUpdate, NullStorage, Read, ReadExpect, ReadStorage,
        System, WriteStorage,
    },
    input::{is_close_requested, is_key_down, InputBundle, InputHandler, StringBindings},
    prelude::*,
    renderer::{
        camera::{ActiveCamera, Camera},
        debug_drawing::DebugLinesComponent,
        formats::texture::ImageFormat,
        palette::Srgba,
        sprite::{SpriteRender, SpriteSheet, SpriteSheetFormat, SpriteSheetHandle},
        transparent::Transparent,
        types::DefaultBackend,
        RenderDebugLines, RenderFlat2D, RenderToWindow, RenderingBundle, Texture,
    },
<<<<<<< HEAD
    tiles::{MortonEncoder, RenderTiles2D, Tile, TileMap, Tiling},
=======
    tiles::{DrawTiles2DBoundsCameraCulling, MortonEncoder, RenderTiles2D, Tile, TileMap},
>>>>>>> b82959da
    utils::application_root_dir,
    window::ScreenDimensions,
    winit,
};

#[derive(Default)]
struct Player;

impl Component for Player {
    type Storage = NullStorage<Self>;
}

#[derive(Default)]
pub struct DrawSelectionSystem {
    start_coordinate: Option<Point3<f32>>,
}
impl<'s> System<'s> for DrawSelectionSystem {
    type SystemData = (
        Entities<'s>,
        Read<'s, ActiveCamera>,
        ReadExpect<'s, ScreenDimensions>,
        ReadStorage<'s, Camera>,
        ReadStorage<'s, Transform>,
        WriteStorage<'s, DebugLinesComponent>,
        Read<'s, InputHandler<StringBindings>>,
    );

    fn run(
        &mut self,
        (entities, active_camera, dimensions, cameras, transforms, mut debug_lines, input): Self::SystemData,
    ) {
        if let Some(lines) = (&mut debug_lines).join().next() {
            lines.clear();

            if let Some(mouse_position) = input.mouse_position() {
                let mut camera_join = (&cameras, &transforms).join();
                if let Some((camera, camera_transform)) = active_camera
                    .entity
                    .and_then(|a| camera_join.get(a, &entities))
                    .or_else(|| camera_join.next())
                {
                    let action_down = input
                        .action_is_down("select")
                        .expect("selection action missing");
                    if action_down && self.start_coordinate.is_none() {
                        // Starting a new selection
                        self.start_coordinate = Some(Point3::new(
                            mouse_position.0,
                            mouse_position.1,
                            camera_transform.translation().z,
                        ));
                    } else if action_down && self.start_coordinate.is_some() {
                        // Active drag
                        let screen_dimensions =
                            Vector2::new(dimensions.width(), dimensions.height());
                        let end_coordinate = Point3::new(
                            mouse_position.0,
                            mouse_position.1,
                            camera_transform.translation().z,
                        );

                        let mut start_world = camera.screen_to_world_point(
                            self.start_coordinate.expect("Wut?"),
                            screen_dimensions,
                            camera_transform,
                        );
                        let mut end_world = camera.screen_to_world_point(
                            end_coordinate,
                            screen_dimensions,
                            camera_transform,
                        );
                        start_world.z = 0.9;
                        end_world.z = 0.9;

                        lines.add_box(start_world, end_world, Srgba::new(0.5, 0.05, 0.65, 1.0));
                    } else if !action_down && self.start_coordinate.is_some() {
                        // End drag, remove
                        self.start_coordinate = None;
                    }
                }
            }
        }
    }
}

#[derive(Clone)]
struct TileMapSpriteSheets {
    rect_tilemap_sheet_handle: SpriteSheetHandle,
    iso_tilemap_sheet_handle: SpriteSheetHandle,
    hexa_tilemap_sheet_handle: SpriteSheetHandle,
}

struct MapSwitchSystem {
    pressed: bool,
    current_tiling: Tiling,
}

impl Default for MapSwitchSystem {
    fn default() -> Self {
        Self {
            pressed: false,
            current_tiling: Tiling::Rectangular,
        }
    }
}
impl<'s> System<'s> for MapSwitchSystem {
    type SystemData = (
        Entities<'s>,
        Read<'s, LazyUpdate>,
        ReadExpect<'s, TileMapSpriteSheets>,
        ReadStorage<'s, TileMap<ExampleTile, MortonEncoder>>,
        Read<'s, InputHandler<StringBindings>>,
    );

    fn run(&mut self, (entities, lazy, tilemap_sprite_sheets, maps, input): Self::SystemData) {
        if input.action_is_down("map_switch").unwrap() {
            self.pressed = true;
        }
        if self.pressed && !input.action_is_down("map_switch").unwrap() {
            self.pressed = false;
            // Lazily delete the old tile map
            let mut map_join = (&entities, &maps).join();
            let (old_map_entity, _) = map_join.next().unwrap();
            let tilemap_sprite_sheets = tilemap_sprite_sheets.clone();
            let next_tiling = match self.current_tiling {
                Tiling::Rectangular => Tiling::Isometric,
                Tiling::Isometric => Tiling::Hexagonal(0),
                Tiling::Hexagonal(_) => Tiling::Rectangular,
            };
            self.current_tiling = next_tiling.clone();
            lazy.exec_mut(move |w| {
                w.delete_entity(old_map_entity).unwrap();
                init_tilemap(w, &tilemap_sprite_sheets, next_tiling);
            });
        }
    }
}
pub struct CameraSwitchSystem {
    pressed: bool,
    perspective: bool,
}
impl Default for CameraSwitchSystem {
    fn default() -> Self {
        Self {
            pressed: false,
            perspective: false,
        }
    }
}
impl<'s> System<'s> for CameraSwitchSystem {
    type SystemData = (
        Entities<'s>,
        Read<'s, LazyUpdate>,
        Read<'s, ActiveCamera>,
        ReadExpect<'s, ScreenDimensions>,
        ReadStorage<'s, Camera>,
        ReadStorage<'s, Transform>,
        ReadStorage<'s, Parent>,
        Read<'s, InputHandler<StringBindings>>,
    );

    fn run(
        &mut self,
        (entities, lazy, active_camera, dimensions, cameras, transforms, parents, input): Self::SystemData,
    ) {
        if input.action_is_down("camera_switch").unwrap() {
            self.pressed = true;
        }
        if self.pressed && !input.action_is_down("camera_switch").unwrap() {
            self.pressed = false;

            // Lazily delete the old camera
            let mut camera_join = (&entities, &cameras, &transforms, &parents).join();
            let (old_camera_entity, _, _, old_parent) = active_camera
                .entity
                .and_then(|a| camera_join.get(a, &entities))
                .or_else(|| camera_join.next())
                .unwrap();
            let old_camera_entity = old_camera_entity;

            let new_parent = old_parent.entity;

            self.perspective = !self.perspective;
            let (new_camera, new_position) = if self.perspective {
                (
                    Camera::standard_3d(dimensions.width(), dimensions.height()),
                    Vector3::new(0.0, 0.0, 1000.1),
                )
            } else {
                (
                    Camera::standard_2d(dimensions.width(), dimensions.height()),
                    Vector3::new(0.0, 0.0, 1000.1),
                )
            };

            lazy.exec_mut(move |w| {
                let new_camera =
                    init_camera(w, new_parent, Transform::from(new_position), new_camera);

                w.fetch_mut::<ActiveCamera>().entity = Some(new_camera);

                w.delete_entity(old_camera_entity).unwrap();
            });
        }
    }
}

#[derive(Default)]
pub struct CameraMovementSystem;
impl<'s> System<'s> for CameraMovementSystem {
    type SystemData = (
        Read<'s, ActiveCamera>,
        Entities<'s>,
        ReadStorage<'s, Camera>,
        WriteStorage<'s, Transform>,
        Read<'s, InputHandler<StringBindings>>,
    );

    fn run(&mut self, (active_camera, entities, cameras, mut transforms, input): Self::SystemData) {
        let x_move = input.axis_value("camera_x").unwrap();
        let y_move = input.axis_value("camera_y").unwrap();
        let z_move = input.axis_value("camera_z").unwrap();
        let z_move_scale = input.axis_value("camera_scale").unwrap();

        if x_move != 0.0 || y_move != 0.0 || z_move != 0.0 || z_move_scale != 0.0 {
            let mut camera_join = (&cameras, &mut transforms).join();
            if let Some((_, camera_transform)) = active_camera
                .entity
                .and_then(|a| camera_join.get(a, &entities))
                .or_else(|| camera_join.next())
            {
                camera_transform.prepend_translation_x(x_move * 5.0);
                camera_transform.prepend_translation_y(y_move * 5.0);
                camera_transform.prepend_translation_z(z_move);

                let z_scale = 0.01 * z_move_scale;
                let scale = camera_transform.scale();
                let scale = Vector3::new(
                    (scale.x + z_scale).max(0.001),
                    (scale.y + z_scale).max(0.001),
                    (scale.z + z_scale).max(0.001),
                );
                camera_transform.set_scale(scale);
            }
        }
    }
}

struct MapMovementSystem {
    rotate: bool,
    translate: bool,
    vector: Vector3<f32>,
}
impl Default for MapMovementSystem {
    fn default() -> Self {
        Self {
            rotate: false,
            translate: false,
            vector: Vector3::new(100.0, 0.0, 0.0),
        }
    }
}
impl<'s> System<'s> for MapMovementSystem {
    type SystemData = (
        Read<'s, Time>,
        WriteStorage<'s, Transform>,
        ReadStorage<'s, TileMap<ExampleTile, MortonEncoder>>,
        Read<'s, InputHandler<StringBindings>>,
    );

    fn run(&mut self, (time, mut transforms, tilemaps, input): Self::SystemData) {
        if input.action_is_down("toggle_rotation").unwrap() {
            self.rotate ^= true;
        }
        if input.action_is_down("toggle_translation").unwrap() {
            self.translate ^= true;
        }
        if self.rotate {
            for (_, transform) in (&tilemaps, &mut transforms).join() {
                transform.rotate_2d(time.delta_seconds());
            }
        }
        if self.translate {
            for (_, transform) in (&tilemaps, &mut transforms).join() {
                transform.prepend_translation(self.vector * time.delta_seconds());
                if transform.translation().x > 500.0 {
                    self.vector = Vector3::new(-100.0, 0.0, 0.0);
                } else if transform.translation().x < -500.0 {
                    self.vector = Vector3::new(100.0, 0.0, 0.0);
                }
            }
        }
    }
}

fn load_sprite_sheet(world: &mut World, png_path: &str, ron_path: &str) -> SpriteSheetHandle {
    let texture_handle = {
        let loader = world.read_resource::<Loader>();
        let texture_storage = world.read_resource::<AssetStorage<Texture>>();
        loader.load(png_path, ImageFormat::default(), (), &texture_storage)
    };
    let loader = world.read_resource::<Loader>();
    let sprite_sheet_store = world.read_resource::<AssetStorage<SpriteSheet>>();
    loader.load(
        ron_path,
        SpriteSheetFormat(texture_handle),
        (),
        &sprite_sheet_store,
    )
}

// Initialize a sprite as a reference point at a fixed location
fn init_reference_sprite(world: &mut World, sprite_sheet: &SpriteSheetHandle) -> Entity {
    let mut transform = Transform::default();
    transform.set_translation_xyz(0.0, 0.0, 200.1);
    let sprite = SpriteRender::new(sprite_sheet.clone(), 0);
    world
        .create_entity()
        .with(transform)
        .with(sprite)
        .with(Transparent)
        .named("reference")
        .build()
}

// Initialize a sprite as a reference point
fn init_screen_reference_sprite(world: &mut World, sprite_sheet: &SpriteSheetHandle) -> Entity {
    let mut transform = Transform::default();
    transform.set_translation_xyz(-250.0, -245.0, 0.1);
    let sprite = SpriteRender::new(sprite_sheet.clone(), 0);
    world
        .create_entity()
        .with(transform)
        .with(sprite)
        .with(Transparent)
        .named("screen_reference")
        .build()
}

fn init_player(world: &mut World, sprite_sheet: &SpriteSheetHandle) -> Entity {
    let mut transform = Transform::default();
    transform.set_translation_xyz(0.0, 0.0, 0.1);
    let sprite = SpriteRender::new(sprite_sheet.clone(), 1);
    world
        .create_entity()
        .with(transform)
        .with(Player)
        .with(sprite)
        .with(Transparent)
        .named("player")
        .build()
}

fn init_camera(world: &mut World, parent: Entity, transform: Transform, camera: Camera) -> Entity {
    world
        .create_entity()
        .with(transform)
        .with(Parent { entity: parent })
        .with(camera)
        .named("camera")
        .build()
}

fn init_tilemap(world: &mut World, spritesheets: &TileMapSpriteSheets, tiling: Tiling) {
    let tilemap = match tiling {
        Tiling::Rectangular => TileMap::<ExampleTile, MortonEncoder>::new(
            Vector3::new(48, 48, 1),
            Vector3::new(20, 20, 1),
            Some(spritesheets.rect_tilemap_sheet_handle.clone()),
            Tiling::Rectangular,
        ),
        Tiling::Isometric => TileMap::<ExampleTile, MortonEncoder>::new(
            Vector3::new(30, 30, 1),
            Vector3::new(56, 29, 1),
            Some(spritesheets.iso_tilemap_sheet_handle.clone()),
            Tiling::Isometric,
        ),
        Tiling::Hexagonal(_) => TileMap::<ExampleTile, MortonEncoder>::new(
            Vector3::new(30, 30, 1),
            Vector3::new(47, 29, 1),
            Some(spritesheets.hexa_tilemap_sheet_handle.clone()),
            Tiling::Hexagonal(17),
        ),
    };
    world
        .create_entity()
        .with(tilemap)
        .with(Transform::default())
        .build();
}

#[derive(Default, Clone)]
struct ExampleTile;
impl Tile for ExampleTile {
    fn sprite(&self, p: Point3<u32>, _: &World) -> Option<usize> {
        Some(((p.x + p.y) % 2) as usize)
    }
}

#[derive(Default)]
struct Example;
impl SimpleState for Example {
    fn on_start(&mut self, data: StateData<'_, GameData<'_, '_>>) {
        let world = data.world;
        world.register::<Named>();
        world.register::<Player>();

        let circle_sprite_sheet_handle = load_sprite_sheet(
            world,
            "texture/Circle_Spritesheet.png",
            "texture/Circle_Spritesheet.ron",
        );

        let tilemap_sprite_sheets = TileMapSpriteSheets {
            rect_tilemap_sheet_handle: load_sprite_sheet(
                world,
                "texture/cp437_20x20.png",
                "texture/cp437_20x20.ron",
            ),
            iso_tilemap_sheet_handle: load_sprite_sheet(
                world,
                "texture/Isometric_tiles.png",
                "texture/Isometric_tiles.ron",
            ),
            hexa_tilemap_sheet_handle: load_sprite_sheet(
                world,
                "texture/Hexagonal_tiles.png",
                "texture/Hexagonal_tiles.ron",
            ),
        };

        let (width, height) = {
            let dim = world.read_resource::<ScreenDimensions>();
            (dim.width(), dim.height())
        };

        let _reference = init_reference_sprite(world, &circle_sprite_sheet_handle);
        let player = init_player(world, &circle_sprite_sheet_handle);
        let camera = init_camera(
            world,
            player,
            Transform::from(Vector3::new(0.0, 0.0, 1.1)),
            Camera::standard_2d(width, height),
        );
        world.fetch_mut::<ActiveCamera>().entity = Some(camera);
        let _reference_screen = init_screen_reference_sprite(world, &circle_sprite_sheet_handle);

        // create a test debug lines entity
        let _ = world
            .create_entity()
            .with(DebugLinesComponent::with_capacity(1))
            .build();

<<<<<<< HEAD
        init_tilemap(world, &tilemap_sprite_sheets, Tiling::Rectangular);
        world.insert(tilemap_sprite_sheets);
=======
        let map = TileMap::<ExampleTile, MortonEncoder>::new(
            Vector3::new(400, 400, 1),
            Vector3::new(20, 20, 1),
            Some(map_sprite_sheet_handle),
        );

        let _map_entity = world
            .create_entity()
            .with(map)
            .with(Transform::default())
            .build();
>>>>>>> b82959da
    }

    fn handle_event(
        &mut self,
        data: StateData<'_, GameData<'_, '_>>,
        event: StateEvent,
    ) -> SimpleTrans {
        let StateData { .. } = data;
        if let StateEvent::Window(event) = &event {
            if is_close_requested(&event) || is_key_down(&event, winit::VirtualKeyCode::Escape) {
                Trans::Quit
            } else {
                Trans::None
            }
        } else {
            Trans::None
        }
    }
}

fn main() -> amethyst::Result<()> {
    amethyst::Logger::from_config(Default::default())
        .level_for("amethyst_tiles", log::LevelFilter::Warn)
        .start();

    let app_root = application_root_dir()?;
    let assets_directory = app_root.join("examples/tiles/assets");
    let display_config_path = app_root.join("examples/tiles/config/display.ron");

    let game_data = GameDataBuilder::default()
        .with_bundle(TransformBundle::new())?
        .with_bundle(
            InputBundle::<StringBindings>::new()
                .with_bindings_from_file("examples/tiles/config/input.ron")?,
        )?
        .with(
            MapSwitchSystem::default(),
            "MapSwitchSystem",
            &["input_system"],
        )
        .with(
            MapMovementSystem::default(),
            "MapMovementSystem",
            &["input_system"],
        )
        .with(
            CameraSwitchSystem::default(),
            "camera_switch",
            &["input_system"],
        )
        .with(
            CameraMovementSystem::default(),
            "movement",
            &["camera_switch"],
        )
        .with(
            DrawSelectionSystem::default(),
            "DrawSelectionSystem",
            &["camera_switch"],
        )
        .with_bundle(
            RenderingBundle::<DefaultBackend>::new()
                .with_plugin(
                    RenderToWindow::from_config_path(display_config_path)?
                        .with_clear([0.34, 0.36, 0.52, 1.0]),
                )
                .with_plugin(RenderDebugLines::default())
                .with_plugin(RenderFlat2D::default())
                .with_plugin(RenderTiles2D::<
                    ExampleTile,
                    MortonEncoder,
                    DrawTiles2DBoundsCameraCulling,
                >::default()),
        )?;

    let mut game = Application::build(assets_directory, Example)?.build(game_data)?;
    game.run();
    Ok(())
}<|MERGE_RESOLUTION|>--- conflicted
+++ resolved
@@ -20,11 +20,7 @@
         types::DefaultBackend,
         RenderDebugLines, RenderFlat2D, RenderToWindow, RenderingBundle, Texture,
     },
-<<<<<<< HEAD
-    tiles::{MortonEncoder, RenderTiles2D, Tile, TileMap, Tiling},
-=======
-    tiles::{DrawTiles2DBoundsCameraCulling, MortonEncoder, RenderTiles2D, Tile, TileMap},
->>>>>>> b82959da
+    tiles::{DrawTiles2DBoundsCameraCulling, MortonEncoder, RenderTiles2D, Tile, TileMap, Tiling},
     utils::application_root_dir,
     window::ScreenDimensions,
     winit,
@@ -391,7 +387,7 @@
 fn init_tilemap(world: &mut World, spritesheets: &TileMapSpriteSheets, tiling: Tiling) {
     let tilemap = match tiling {
         Tiling::Rectangular => TileMap::<ExampleTile, MortonEncoder>::new(
-            Vector3::new(48, 48, 1),
+            Vector3::new(400, 400, 1),
             Vector3::new(20, 20, 1),
             Some(spritesheets.rect_tilemap_sheet_handle.clone()),
             Tiling::Rectangular,
@@ -478,22 +474,8 @@
             .with(DebugLinesComponent::with_capacity(1))
             .build();
 
-<<<<<<< HEAD
         init_tilemap(world, &tilemap_sprite_sheets, Tiling::Rectangular);
         world.insert(tilemap_sprite_sheets);
-=======
-        let map = TileMap::<ExampleTile, MortonEncoder>::new(
-            Vector3::new(400, 400, 1),
-            Vector3::new(20, 20, 1),
-            Some(map_sprite_sheet_handle),
-        );
-
-        let _map_entity = world
-            .create_entity()
-            .with(map)
-            .with(Transform::default())
-            .build();
->>>>>>> b82959da
     }
 
     fn handle_event(
