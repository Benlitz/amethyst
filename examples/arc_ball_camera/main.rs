--- conflicted
+++ resolved
@@ -28,12 +28,11 @@
     winit::event::{MouseButton, VirtualKeyCode},
     Error,
 };
-<<<<<<< HEAD
-use amethyst_assets::{DefaultLoader, Handle, LoaderBundle, ProcessingQueue};
-use amethyst_rendy::types::{MeshData, TextureData};
-=======
-use amethyst_rendy::rendy::hal::command::ClearColor;
->>>>>>> 69a850b5
+use amethyst_assets::{DefaultLoader, LoaderBundle, ProcessingQueue};
+use amethyst_rendy::{
+    rendy::hal::command::ClearColor,
+    types::{MeshData, TextureData},
+};
 
 struct ExampleState;
 
