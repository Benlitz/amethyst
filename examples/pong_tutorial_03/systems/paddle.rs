--- conflicted
+++ resolved
@@ -1,10 +1,5 @@
 use amethyst::core::transform::components::Transform;
-<<<<<<< HEAD
-use amethyst::ecs::{Fetch, Join, System};
-use amethyst::ecs::{ReadStorage, WriteStorage};
-=======
 use amethyst::ecs::prelude::{Join, Read, ReadStorage, System, WriteStorage};
->>>>>>> 1c9eb945
 use amethyst::input::InputHandler;
 use pong::{Paddle, Side, PADDLE_HEIGHT};
 
@@ -14,11 +9,7 @@
     type SystemData = (
         WriteStorage<'s, Transform>,
         ReadStorage<'s, Paddle>,
-<<<<<<< HEAD
-        Fetch<'s, InputHandler<String, String>>,
-=======
         Read<'s, InputHandler<String, String>>,
->>>>>>> 1c9eb945
     );
 
     fn run(&mut self, (mut transforms, paddles, input): Self::SystemData) {
